// Copyright 2014 The go-ethereum Authors
// This file is part of the go-ethereum library.
//
// The go-ethereum library is free software: you can redistribute it and/or modify
// it under the terms of the GNU Lesser General Public License as published by
// the Free Software Foundation, either version 3 of the License, or
// (at your option) any later version.
//
// The go-ethereum library is distributed in the hope that it will be useful,
// but WITHOUT ANY WARRANTY; without even the implied warranty of
// MERCHANTABILITY or FITNESS FOR A PARTICULAR PURPOSE. See the
// GNU Lesser General Public License for more details.
//
// You should have received a copy of the GNU Lesser General Public License
// along with the go-ethereum library. If not, see <http://www.gnu.org/licenses/>.

package core

import (
	"fmt"
	"math"
	"math/big"

	"github.com/ethereum/go-ethereum/common"
	cmath "github.com/ethereum/go-ethereum/common/math"
	"github.com/ethereum/go-ethereum/consensus/misc/eip4844"
	"github.com/ethereum/go-ethereum/core/types"
	"github.com/ethereum/go-ethereum/core/vm"
	"github.com/ethereum/go-ethereum/params"
)

// ExecutionResult includes all output after executing given evm
// message no matter the execution itself is successful or not.
type ExecutionResult struct {
	UsedGas    uint64 // Total used gas but include the refunded gas
	Err        error  // Any error encountered during the execution(listed in core/vm/errors.go)
	ReturnData []byte // Returned data from evm(function result or data supplied with revert opcode)
}

// Unwrap returns the internal evm error which allows us for further
// analysis outside.
func (result *ExecutionResult) Unwrap() error {
	return result.Err
}

// Failed returns the indicator whether the execution is successful or not
func (result *ExecutionResult) Failed() bool { return result.Err != nil }

// Return is a helper function to help caller distinguish between revert reason
// and function return. Return returns the data after execution if no error occurs.
func (result *ExecutionResult) Return() []byte {
	if result.Err != nil {
		return nil
	}
	return common.CopyBytes(result.ReturnData)
}

// Revert returns the concrete revert reason if the execution is aborted by `REVERT`
// opcode. Note the reason can be nil if no data supplied with revert opcode.
func (result *ExecutionResult) Revert() []byte {
	if result.Err != vm.ErrExecutionReverted {
		return nil
	}
	return common.CopyBytes(result.ReturnData)
}

// IntrinsicGas computes the 'intrinsic gas' for a message with the given data.
func IntrinsicGas(data []byte, accessList types.AccessList, isContractCreation bool, isHomestead, isEIP2028 bool, isEIP3860 bool) (uint64, error) {
	// Set the starting gas for the raw transaction
	var gas uint64
	if isContractCreation && isHomestead {
		gas = params.TxGasContractCreation
	} else {
		gas = params.TxGas
	}
	dataLen := uint64(len(data))
	// Bump the required gas by the amount of transactional data
	if dataLen > 0 {
		// Zero and non-zero bytes are priced differently
		var nz uint64
		for _, byt := range data {
			if byt != 0 {
				nz++
			}
		}
		// Make sure we don't exceed uint64 for all data combinations
		nonZeroGas := params.TxDataNonZeroGasFrontier
		if isEIP2028 {
			nonZeroGas = params.TxDataNonZeroGasEIP2028
		}
		if (math.MaxUint64-gas)/nonZeroGas < nz {
			return 0, ErrGasUintOverflow
		}
		gas += nz * nonZeroGas

		z := dataLen - nz
		if (math.MaxUint64-gas)/params.TxDataZeroGas < z {
			return 0, ErrGasUintOverflow
		}
		gas += z * params.TxDataZeroGas

		if isContractCreation && isEIP3860 {
			lenWords := toWordSize(dataLen)
			if (math.MaxUint64-gas)/params.InitCodeWordGas < lenWords {
				return 0, ErrGasUintOverflow
			}
			gas += lenWords * params.InitCodeWordGas
		}
	}
	if accessList != nil {
		gas += uint64(len(accessList)) * params.TxAccessListAddressGas
		gas += uint64(accessList.StorageKeys()) * params.TxAccessListStorageKeyGas
	}
	return gas, nil
}

// toWordSize returns the ceiled word size required for init code payment calculation.
func toWordSize(size uint64) uint64 {
	if size > math.MaxUint64-31 {
		return math.MaxUint64/32 + 1
	}

	return (size + 31) / 32
}

// A Message contains the data derived from a single transaction that is relevant to state
// processing.
type Message struct {
	To            *common.Address
	From          common.Address
	Nonce         uint64
	Value         *big.Int
	GasLimit      uint64
	GasPrice      *big.Int
	GasFeeCap     *big.Int
	GasTipCap     *big.Int
	Data          []byte
	AccessList    types.AccessList
	BlobGasFeeCap *big.Int
	BlobHashes    []common.Hash

	// When SkipAccountChecks is true, the message nonce is not checked against the
	// account nonce in state. It also disables checking that the sender is an EOA.
	// This field will be set to true for operations like RPC eth_call.
	SkipAccountChecks bool

	IsSystemTx    bool                // IsSystemTx indicates the message, if also a deposit, does not emit gas usage.
	IsDepositTx   bool                // IsDepositTx indicates the message is force-included and can persist a mint.
	Mint          *big.Int            // Mint is the amount to mint before EVM processing, or nil if there is no minting.
	RollupDataGas types.RollupGasData // RollupDataGas indicates the rollup cost of the message, 0 if not a rollup or no cost.
}

// TransactionToMessage converts a transaction into a Message.
func TransactionToMessage(tx *types.Transaction, s types.Signer, baseFee *big.Int) (*Message, error) {
	msg := &Message{
		Nonce:         tx.Nonce(),
		GasLimit:      tx.Gas(),
		GasPrice:      new(big.Int).Set(tx.GasPrice()),
		GasFeeCap:     new(big.Int).Set(tx.GasFeeCap()),
		GasTipCap:     new(big.Int).Set(tx.GasTipCap()),
		To:            tx.To(),
		Value:         tx.Value(),
		Data:          tx.Data(),
		AccessList:    tx.AccessList(),
		IsSystemTx:    tx.IsSystemTx(),
		IsDepositTx:   tx.IsDepositTx(),
		Mint:          tx.Mint(),
		RollupDataGas: tx.RollupDataGas(),

		SkipAccountChecks: false,
		BlobHashes:        tx.BlobHashes(),
		BlobGasFeeCap:     tx.BlobGasFeeCap(),
	}
	// If baseFee provided, set gasPrice to effectiveGasPrice.
	if baseFee != nil {
		msg.GasPrice = cmath.BigMin(msg.GasPrice.Add(msg.GasTipCap, baseFee), msg.GasFeeCap)
	}
	var err error
	msg.From, err = types.Sender(s, tx)
	return msg, err
}

// ApplyMessage computes the new state by applying the given message
// against the old state within the environment.
//
// ApplyMessage returns the bytes returned by any EVM execution (if it took place),
// the gas used (which includes gas refunds) and an error if it failed. An error always
// indicates a core error meaning that the message would always fail for that particular
// state and would never be accepted within a block.
func ApplyMessage(evm *vm.EVM, msg *Message, gp *GasPool) (*ExecutionResult, error) {
	return NewStateTransition(evm, msg, gp).TransitionDb()
}

// StateTransition represents a state transition.
//
// == The State Transitioning Model
//
// A state transition is a change made when a transaction is applied to the current world
// state. The state transitioning model does all the necessary work to work out a valid new
// state root.
//
//  1. Nonce handling
//  2. Pre pay gas
//  3. Create a new state object if the recipient is nil
//  4. Value transfer
//
// == If contract creation ==
//
//	4a. Attempt to run transaction data
//	4b. If valid, use result as code for the new state object
//
// == end ==
//
//  5. Run Script section
//  6. Derive new state root
type StateTransition struct {
	gp           *GasPool
	msg          *Message
	gasRemaining uint64
	initialGas   uint64
	state        vm.StateDB
	evm          *vm.EVM
}

// NewStateTransition initialises and returns a new state transition object.
func NewStateTransition(evm *vm.EVM, msg *Message, gp *GasPool) *StateTransition {
	return &StateTransition{
		gp:    gp,
		evm:   evm,
		msg:   msg,
		state: evm.StateDB,
	}
}

// to returns the recipient of the message.
func (st *StateTransition) to() common.Address {
	if st.msg == nil || st.msg.To == nil /* contract creation */ {
		return common.Address{}
	}
	return *st.msg.To
}

func (st *StateTransition) buyGas() error {
	mgval := new(big.Int).SetUint64(st.msg.GasLimit)
	mgval = mgval.Mul(mgval, st.msg.GasPrice)
<<<<<<< HEAD
	var l1Cost *big.Int
	if st.evm.Context.L1CostFunc != nil && !st.msg.SkipAccountChecks {
		l1Cost = st.evm.Context.L1CostFunc(st.evm.Context.BlockNumber.Uint64(), st.evm.Context.Time, st.msg.RollupDataGas, st.msg.IsDepositTx)
	}
	if l1Cost != nil {
		mgval = mgval.Add(mgval, l1Cost)
	}
=======

>>>>>>> e7c678a4
	balanceCheck := mgval
	if st.msg.GasFeeCap != nil {
		balanceCheck = new(big.Int).SetUint64(st.msg.GasLimit)
		balanceCheck = balanceCheck.Mul(balanceCheck, st.msg.GasFeeCap)
		balanceCheck.Add(balanceCheck, st.msg.Value)
		if l1Cost != nil {
			balanceCheck.Add(balanceCheck, l1Cost)
		}
	}

	if st.evm.ChainConfig().IsCancun(st.evm.Context.BlockNumber, st.evm.Context.Time) {
		if dataGas := st.dataGasUsed(); dataGas > 0 {
			if st.evm.Context.ExcessDataGas == nil {
				panic("adsf")
			}
			// Check that the user has enough funds to cover dataGasUsed * tx.BlobGasFeeCap
			blobBalanceCheck := new(big.Int).SetUint64(dataGas)
			blobBalanceCheck.Mul(blobBalanceCheck, st.msg.BlobGasFeeCap)
			balanceCheck.Add(balanceCheck, blobBalanceCheck)
			// Pay for dataGasUsed * actual blob fee
			blobFee := new(big.Int).SetUint64(dataGas)
			blobFee.Mul(blobFee, eip4844.CalcBlobFee(*st.evm.Context.ExcessDataGas))
			mgval.Add(mgval, blobFee)
		}
	}

	if have, want := st.state.GetBalance(st.msg.From), balanceCheck; have.Cmp(want) < 0 {
		return fmt.Errorf("%w: address %v have %v want %v", ErrInsufficientFunds, st.msg.From.Hex(), have, want)
	}
	if err := st.gp.SubGas(st.msg.GasLimit); err != nil {
		return err
	}
	st.gasRemaining += st.msg.GasLimit

	st.initialGas = st.msg.GasLimit
	st.state.SubBalance(st.msg.From, mgval)
	return nil
}

func (st *StateTransition) preCheck() error {
	if st.msg.IsDepositTx {
		// No fee fields to check, no nonce to check, and no need to check if EOA (L1 already verified it for us)
		// Gas is free, but no refunds!
		st.initialGas = st.msg.GasLimit
		st.gasRemaining += st.msg.GasLimit // Add gas here in order to be able to execute calls.
		// Don't touch the gas pool for system transactions
		if st.msg.IsSystemTx {
			if st.evm.ChainConfig().IsOptimismRegolith(st.evm.Context.Time) {
				return fmt.Errorf("%w: address %v", ErrSystemTxNotSupported,
					st.msg.From.Hex())
			}
			return nil
		}
		return st.gp.SubGas(st.msg.GasLimit) // gas used by deposits may not be used by other txs
	}
	// Only check transactions that are not fake
	msg := st.msg
	if !msg.SkipAccountChecks {
		// Make sure this transaction's nonce is correct.
		stNonce := st.state.GetNonce(msg.From)
		if msgNonce := msg.Nonce; stNonce < msgNonce {
			return fmt.Errorf("%w: address %v, tx: %d state: %d", ErrNonceTooHigh,
				msg.From.Hex(), msgNonce, stNonce)
		} else if stNonce > msgNonce {
			return fmt.Errorf("%w: address %v, tx: %d state: %d", ErrNonceTooLow,
				msg.From.Hex(), msgNonce, stNonce)
		} else if stNonce+1 < stNonce {
			return fmt.Errorf("%w: address %v, nonce: %d", ErrNonceMax,
				msg.From.Hex(), stNonce)
		}
		// Make sure the sender is an EOA
		codeHash := st.state.GetCodeHash(msg.From)
		if codeHash != (common.Hash{}) && codeHash != types.EmptyCodeHash {
			return fmt.Errorf("%w: address %v, codehash: %s", ErrSenderNoEOA,
				msg.From.Hex(), codeHash)
		}
	}

	// Make sure that transaction gasFeeCap is greater than the baseFee (post london)
	if st.evm.ChainConfig().IsLondon(st.evm.Context.BlockNumber) {
		// Skip the checks if gas fields are zero and baseFee was explicitly disabled (eth_call)
		if !st.evm.Config.NoBaseFee || msg.GasFeeCap.BitLen() > 0 || msg.GasTipCap.BitLen() > 0 {
			if l := msg.GasFeeCap.BitLen(); l > 256 {
				return fmt.Errorf("%w: address %v, maxFeePerGas bit length: %d", ErrFeeCapVeryHigh,
					msg.From.Hex(), l)
			}
			if l := msg.GasTipCap.BitLen(); l > 256 {
				return fmt.Errorf("%w: address %v, maxPriorityFeePerGas bit length: %d", ErrTipVeryHigh,
					msg.From.Hex(), l)
			}
			if msg.GasFeeCap.Cmp(msg.GasTipCap) < 0 {
				return fmt.Errorf("%w: address %v, maxPriorityFeePerGas: %s, maxFeePerGas: %s", ErrTipAboveFeeCap,
					msg.From.Hex(), msg.GasTipCap, msg.GasFeeCap)
			}
			// This will panic if baseFee is nil, but basefee presence is verified
			// as part of header validation.
			if msg.GasFeeCap.Cmp(st.evm.Context.BaseFee) < 0 {
				return fmt.Errorf("%w: address %v, maxFeePerGas: %s baseFee: %s", ErrFeeCapTooLow,
					msg.From.Hex(), msg.GasFeeCap, st.evm.Context.BaseFee)
			}
		}
	}

	if st.evm.ChainConfig().IsCancun(st.evm.Context.BlockNumber, st.evm.Context.Time) {
		if st.dataGasUsed() > 0 {
			// Check that the user is paying at least the current blob fee
			if have, want := st.msg.BlobGasFeeCap, eip4844.CalcBlobFee(*st.evm.Context.ExcessDataGas); have.Cmp(want) < 0 {
				return fmt.Errorf("%w: address %v have %v want %v", ErrBlobFeeCapTooLow, st.msg.From.Hex(), have, want)
			}
		}
	}
	return st.buyGas()
}

// TransitionDb will transition the state by applying the current message and
// returning the evm execution result with following fields.
//
//   - used gas: total gas used (including gas being refunded)
//   - returndata: the returned data from evm
//   - concrete execution error: various EVM errors which abort the execution, e.g.
//     ErrOutOfGas, ErrExecutionReverted
//
// However if any consensus issue encountered, return the error directly with
// nil evm execution result.
func (st *StateTransition) TransitionDb() (*ExecutionResult, error) {
	if mint := st.msg.Mint; mint != nil {
		st.state.AddBalance(st.msg.From, mint)
	}
	snap := st.state.Snapshot()

	result, err := st.innerTransitionDb()
	// Failed deposits must still be included. Unless we cannot produce the block at all due to the gas limit.
	// On deposit failure, we rewind any state changes from after the minting, and increment the nonce.
	if err != nil && err != ErrGasLimitReached && st.msg.IsDepositTx {
		st.state.RevertToSnapshot(snap)
		// Even though we revert the state changes, always increment the nonce for the next deposit transaction
		st.state.SetNonce(st.msg.From, st.state.GetNonce(st.msg.From)+1)
		// Record deposits as using all their gas (matches the gas pool)
		// System Transactions are special & are not recorded as using any gas (anywhere)
		// Regolith changes this behaviour so the actual gas used is reported.
		// In this case the tx is invalid so is recorded as using all gas.
		gasUsed := st.msg.GasLimit
		if st.msg.IsSystemTx && !st.evm.ChainConfig().IsRegolith(st.evm.Context.Time) {
			gasUsed = 0
		}
		result = &ExecutionResult{
			UsedGas:    gasUsed,
			Err:        fmt.Errorf("failed deposit: %w", err),
			ReturnData: nil,
		}
		err = nil
	}
	return result, err
}

func (st *StateTransition) innerTransitionDb() (*ExecutionResult, error) {
	// First check this message satisfies all consensus rules before
	// applying the message. The rules include these clauses
	//
	// 1. the nonce of the message caller is correct
	// 2. caller has enough balance to cover transaction fee(gaslimit * gasprice)
	// 3. the amount of gas required is available in the block
	// 4. the purchased gas is enough to cover intrinsic usage
	// 5. there is no overflow when calculating intrinsic gas
	// 6. caller has enough balance to cover asset transfer for **topmost** call

	// Check clauses 1-3, buy gas if everything is correct
	if err := st.preCheck(); err != nil {
		return nil, err
	}

	if tracer := st.evm.Config.Tracer; tracer != nil {
		tracer.CaptureTxStart(st.initialGas)
		defer func() {
			tracer.CaptureTxEnd(st.gasRemaining)
		}()
	}

	var (
		msg              = st.msg
		sender           = vm.AccountRef(msg.From)
		rules            = st.evm.ChainConfig().Rules(st.evm.Context.BlockNumber, st.evm.Context.Random != nil, st.evm.Context.Time)
		contractCreation = msg.To == nil
	)

	// Check clauses 4-5, subtract intrinsic gas if everything is correct
	gas, err := IntrinsicGas(msg.Data, msg.AccessList, contractCreation, rules.IsHomestead, rules.IsIstanbul, rules.IsShanghai)
	if err != nil {
		return nil, err
	}
	if st.gasRemaining < gas {
		return nil, fmt.Errorf("%w: have %d, want %d", ErrIntrinsicGas, st.gasRemaining, gas)
	}
	st.gasRemaining -= gas

	// Check clause 6
	if msg.Value.Sign() > 0 && !st.evm.Context.CanTransfer(st.state, msg.From, msg.Value) {
		return nil, fmt.Errorf("%w: address %v", ErrInsufficientFundsForTransfer, msg.From.Hex())
	}

	// Check whether the init code size has been exceeded.
	if rules.IsShanghai && contractCreation && len(msg.Data) > params.MaxInitCodeSize {
		return nil, fmt.Errorf("%w: code size %v limit %v", ErrMaxInitCodeSizeExceeded, len(msg.Data), params.MaxInitCodeSize)
	}

	// Execute the preparatory steps for state transition which includes:
	// - prepare accessList(post-berlin)
	// - reset transient storage(eip 1153)
	st.state.Prepare(rules, msg.From, st.evm.Context.Coinbase, msg.To, vm.ActivePrecompiles(rules), msg.AccessList)

	var (
		ret   []byte
		vmerr error // vm errors do not effect consensus and are therefore not assigned to err
	)
	if contractCreation {
		ret, _, st.gasRemaining, vmerr = st.evm.Create(sender, msg.Data, st.gasRemaining, msg.Value)
	} else {
		// Increment the nonce for the next transaction
		st.state.SetNonce(msg.From, st.state.GetNonce(sender.Address())+1)
		ret, st.gasRemaining, vmerr = st.evm.Call(sender, st.to(), msg.Data, st.gasRemaining, msg.Value)
	}

	// if deposit: skip refunds, skip tipping coinbase
	// Regolith changes this behaviour to report the actual gasUsed instead of always reporting all gas used.
	if st.msg.IsDepositTx && !rules.IsOptimismRegolith {
		// Record deposits as using all their gas (matches the gas pool)
		// System Transactions are special & are not recorded as using any gas (anywhere)
		gasUsed := st.msg.GasLimit
		if st.msg.IsSystemTx {
			gasUsed = 0
		}
		return &ExecutionResult{
			UsedGas:    gasUsed,
			Err:        vmerr,
			ReturnData: ret,
		}, nil
	}
	// Note for deposit tx there is no ETH refunded for unused gas, but that's taken care of by the fact that gasPrice
	// is always 0 for deposit tx. So calling refundGas will ensure the gasUsed accounting is correct without actually
	// changing the sender's balance
	if !rules.IsLondon {
		// Before EIP-3529: refunds were capped to gasUsed / 2
		st.refundGas(params.RefundQuotient)
	} else {
		// After EIP-3529: refunds are capped to gasUsed / 5
		st.refundGas(params.RefundQuotientEIP3529)
	}
	if st.msg.IsDepositTx && rules.IsOptimismRegolith {
		// Skip coinbase payments for deposit tx in Regolith
		return &ExecutionResult{
			UsedGas:    st.gasUsed(),
			Err:        vmerr,
			ReturnData: ret,
		}, nil
	}
	effectiveTip := msg.GasPrice
	if rules.IsLondon {
		effectiveTip = cmath.BigMin(msg.GasTipCap, new(big.Int).Sub(msg.GasFeeCap, st.evm.Context.BaseFee))
	}

	if st.evm.Config.NoBaseFee && msg.GasFeeCap.Sign() == 0 && msg.GasTipCap.Sign() == 0 {
		// Skip fee payment when NoBaseFee is set and the fee fields
		// are 0. This avoids a negative effectiveTip being applied to
		// the coinbase when simulating calls.
	} else {
		fee := new(big.Int).SetUint64(st.gasUsed())
		fee.Mul(fee, effectiveTip)
		st.state.AddBalance(st.evm.Context.Coinbase, fee)
	}

	// Check that we are post bedrock to enable op-geth to be able to create pseudo pre-bedrock blocks (these are pre-bedrock, but don't follow l2 geth rules)
	// Note optimismConfig will not be nil if rules.IsOptimismBedrock is true
	if optimismConfig := st.evm.ChainConfig().Optimism; optimismConfig != nil && rules.IsOptimismBedrock {
		st.state.AddBalance(params.OptimismBaseFeeRecipient, new(big.Int).Mul(new(big.Int).SetUint64(st.gasUsed()), st.evm.Context.BaseFee))
		if cost := st.evm.Context.L1CostFunc(st.evm.Context.BlockNumber.Uint64(), st.evm.Context.Time, st.msg.RollupDataGas, st.msg.IsDepositTx); cost != nil {
			st.state.AddBalance(params.OptimismL1FeeRecipient, cost)
		}
	}

	return &ExecutionResult{
		UsedGas:    st.gasUsed(),
		Err:        vmerr,
		ReturnData: ret,
	}, nil
}

func (st *StateTransition) refundGas(refundQuotient uint64) {
	// Apply refund counter, capped to a refund quotient
	refund := st.gasUsed() / refundQuotient
	if refund > st.state.GetRefund() {
		refund = st.state.GetRefund()
	}
	st.gasRemaining += refund

	// Return ETH for remaining gas, exchanged at the original rate.
	remaining := new(big.Int).Mul(new(big.Int).SetUint64(st.gasRemaining), st.msg.GasPrice)
	st.state.AddBalance(st.msg.From, remaining)

	// Also return remaining gas to the block gas counter so it is
	// available for the next transaction.
	st.gp.AddGas(st.gasRemaining)
}

// gasUsed returns the amount of gas used up by the state transition.
func (st *StateTransition) gasUsed() uint64 {
	return st.initialGas - st.gasRemaining
}

// dataGasUsed returns the amount of data gas used by the message.
func (st *StateTransition) dataGasUsed() uint64 {
	return uint64(len(st.msg.BlobHashes) * params.BlobTxDataGasPerBlob)
}<|MERGE_RESOLUTION|>--- conflicted
+++ resolved
@@ -243,7 +243,6 @@
 func (st *StateTransition) buyGas() error {
 	mgval := new(big.Int).SetUint64(st.msg.GasLimit)
 	mgval = mgval.Mul(mgval, st.msg.GasPrice)
-<<<<<<< HEAD
 	var l1Cost *big.Int
 	if st.evm.Context.L1CostFunc != nil && !st.msg.SkipAccountChecks {
 		l1Cost = st.evm.Context.L1CostFunc(st.evm.Context.BlockNumber.Uint64(), st.evm.Context.Time, st.msg.RollupDataGas, st.msg.IsDepositTx)
@@ -251,9 +250,6 @@
 	if l1Cost != nil {
 		mgval = mgval.Add(mgval, l1Cost)
 	}
-=======
-
->>>>>>> e7c678a4
 	balanceCheck := mgval
 	if st.msg.GasFeeCap != nil {
 		balanceCheck = new(big.Int).SetUint64(st.msg.GasLimit)
