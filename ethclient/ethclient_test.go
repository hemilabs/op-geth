--- conflicted
+++ resolved
@@ -335,7 +335,7 @@
 
 func TestEthClientHistoricalBackend(t *testing.T) {
 	backend, _ := newTestBackend(t, true)
-	client, _ := backend.Attach()
+	client := backend.Attach()
 	defer backend.Close()
 	defer client.Close()
 
@@ -343,13 +343,8 @@
 }
 
 func TestEthClient(t *testing.T) {
-<<<<<<< HEAD
 	backend, chain := newTestBackend(t, false)
-	client, _ := backend.Attach()
-=======
-	backend, chain := newTestBackend(t)
 	client := backend.Attach()
->>>>>>> e7c678a4
 	defer backend.Close()
 	defer client.Close()
 
