// Copyright 2014 The go-ethereum Authors
// This file is part of the go-ethereum library.
//
// The go-ethereum library is free software: you can redistribute it and/or modify
// it under the terms of the GNU Lesser General Public License as published by
// the Free Software Foundation, either version 3 of the License, or
// (at your option) any later version.
//
// The go-ethereum library is distributed in the hope that it will be useful,
// but WITHOUT ANY WARRANTY; without even the implied warranty of
// MERCHANTABILITY or FITNESS FOR A PARTICULAR PURPOSE. See the
// GNU Lesser General Public License for more details.
//
// You should have received a copy of the GNU Lesser General Public License
// along with the go-ethereum library. If not, see <http://www.gnu.org/licenses/>.

// Package eth implements the Ethereum protocol.
package eth

import (
	"context"
	"errors"
	"fmt"
	"math/big"
	"runtime"
	"sync"
<<<<<<< HEAD
	"sync/atomic"
	"time"
=======
>>>>>>> e501b3b0

	"github.com/ethereum/go-ethereum/accounts"
	"github.com/ethereum/go-ethereum/common"
	"github.com/ethereum/go-ethereum/common/hexutil"
	"github.com/ethereum/go-ethereum/consensus"
	"github.com/ethereum/go-ethereum/consensus/beacon"
	"github.com/ethereum/go-ethereum/consensus/clique"
	"github.com/ethereum/go-ethereum/core"
	"github.com/ethereum/go-ethereum/core/bloombits"
	"github.com/ethereum/go-ethereum/core/rawdb"
	"github.com/ethereum/go-ethereum/core/state/pruner"
	"github.com/ethereum/go-ethereum/core/txpool"
	"github.com/ethereum/go-ethereum/core/types"
	"github.com/ethereum/go-ethereum/core/vm"
	"github.com/ethereum/go-ethereum/eth/downloader"
	"github.com/ethereum/go-ethereum/eth/ethconfig"
	"github.com/ethereum/go-ethereum/eth/gasprice"
	"github.com/ethereum/go-ethereum/eth/protocols/eth"
	"github.com/ethereum/go-ethereum/eth/protocols/snap"
	"github.com/ethereum/go-ethereum/ethdb"
	"github.com/ethereum/go-ethereum/event"
	"github.com/ethereum/go-ethereum/internal/ethapi"
	"github.com/ethereum/go-ethereum/internal/shutdowncheck"
	"github.com/ethereum/go-ethereum/log"
	"github.com/ethereum/go-ethereum/miner"
	"github.com/ethereum/go-ethereum/node"
	"github.com/ethereum/go-ethereum/p2p"
	"github.com/ethereum/go-ethereum/p2p/dnsdisc"
	"github.com/ethereum/go-ethereum/p2p/enode"
	"github.com/ethereum/go-ethereum/params"
	"github.com/ethereum/go-ethereum/rlp"
	"github.com/ethereum/go-ethereum/rpc"
)

// Config contains the configuration options of the ETH protocol.
// Deprecated: use ethconfig.Config instead.
type Config = ethconfig.Config

// Ethereum implements the Ethereum full node service.
type Ethereum struct {
	config *ethconfig.Config

	// Handlers
	txPool             *txpool.TxPool
	blockchain         *core.BlockChain
	handler            *handler
	ethDialCandidates  enode.Iterator
	snapDialCandidates enode.Iterator
	merger             *consensus.Merger

	seqRPCService        *rpc.Client
	historicalRPCService *rpc.Client

	// DB interfaces
	chainDb ethdb.Database // Block chain database

	eventMux       *event.TypeMux
	engine         consensus.Engine
	accountManager *accounts.Manager

	bloomRequests     chan chan *bloombits.Retrieval // Channel receiving bloom data retrieval requests
	bloomIndexer      *core.ChainIndexer             // Bloom indexer operating during block imports
	closeBloomHandler chan struct{}

	APIBackend *EthAPIBackend

	miner     *miner.Miner
	gasPrice  *big.Int
	etherbase common.Address

	networkID     uint64
	netRPCService *ethapi.NetAPI

	p2pServer *p2p.Server

	lock sync.RWMutex // Protects the variadic fields (e.g. gas price and etherbase)

	shutdownTracker *shutdowncheck.ShutdownTracker // Tracks if and when the node has shutdown ungracefully
}

// New creates a new Ethereum object (including the
// initialisation of the common Ethereum object)
func New(stack *node.Node, config *ethconfig.Config) (*Ethereum, error) {
	// Ensure configuration values are compatible and sane
	if config.SyncMode == downloader.LightSync {
		return nil, errors.New("can't run eth.Ethereum in light sync mode, use les.LightEthereum")
	}
	if !config.SyncMode.IsValid() {
		return nil, fmt.Errorf("invalid sync mode %d", config.SyncMode)
	}
	if config.Miner.GasPrice == nil || config.Miner.GasPrice.Cmp(common.Big0) <= 0 {
		log.Warn("Sanitizing invalid miner gas price", "provided", config.Miner.GasPrice, "updated", ethconfig.Defaults.Miner.GasPrice)
		config.Miner.GasPrice = new(big.Int).Set(ethconfig.Defaults.Miner.GasPrice)
	}
	if config.NoPruning && config.TrieDirtyCache > 0 {
		if config.SnapshotCache > 0 {
			config.TrieCleanCache += config.TrieDirtyCache * 3 / 5
			config.SnapshotCache += config.TrieDirtyCache * 2 / 5
		} else {
			config.TrieCleanCache += config.TrieDirtyCache
		}
		config.TrieDirtyCache = 0
	}
	log.Info("Allocated trie memory caches", "clean", common.StorageSize(config.TrieCleanCache)*1024*1024, "dirty", common.StorageSize(config.TrieDirtyCache)*1024*1024)

	// Assemble the Ethereum object
	chainDb, err := stack.OpenDatabaseWithFreezer("chaindata", config.DatabaseCache, config.DatabaseHandles, config.DatabaseFreezer, "eth/db/chaindata/", false)
	if err != nil {
		return nil, err
	}
	if err := pruner.RecoverPruning(stack.ResolvePath(""), chainDb, stack.ResolvePath(config.TrieCleanCacheJournal)); err != nil {
		log.Error("Failed to recover state", "error", err)
	}
	// Transfer mining-related config to the ethash config.
	chainConfig, err := core.LoadChainConfig(chainDb, config.Genesis)
	if err != nil {
		return nil, err
	}
	engine, err := ethconfig.CreateConsensusEngine(chainConfig, chainDb)
	if err != nil {
		return nil, err
	}
	eth := &Ethereum{
		config:            config,
		merger:            consensus.NewMerger(chainDb),
		chainDb:           chainDb,
		eventMux:          stack.EventMux(),
		accountManager:    stack.AccountManager(),
		engine:            engine,
		closeBloomHandler: make(chan struct{}),
		networkID:         config.NetworkId,
		gasPrice:          config.Miner.GasPrice,
		etherbase:         config.Miner.Etherbase,
		bloomRequests:     make(chan chan *bloombits.Retrieval),
		bloomIndexer:      core.NewBloomIndexer(chainDb, params.BloomBitsBlocks, params.BloomConfirms),
		p2pServer:         stack.Server(),
		shutdownTracker:   shutdowncheck.NewShutdownTracker(chainDb),
	}

	bcVersion := rawdb.ReadDatabaseVersion(chainDb)
	var dbVer = "<nil>"
	if bcVersion != nil {
		dbVer = fmt.Sprintf("%d", *bcVersion)
	}

	if !config.SkipBcVersionCheck {
		if bcVersion != nil && *bcVersion > core.BlockChainVersion {
			return nil, fmt.Errorf("database version is v%d, Geth %s only supports v%d", *bcVersion, params.VersionWithMeta, core.BlockChainVersion)
		} else if bcVersion == nil || *bcVersion < core.BlockChainVersion {
			if bcVersion != nil { // only print warning on upgrade, not on init
				log.Warn("Upgrade blockchain database version", "from", dbVer, "to", core.BlockChainVersion)
			}
			rawdb.WriteDatabaseVersion(chainDb, core.BlockChainVersion)
		}
	}
	var (
		vmConfig = vm.Config{
			EnablePreimageRecording: config.EnablePreimageRecording,
		}
		cacheConfig = &core.CacheConfig{
			TrieCleanLimit:      config.TrieCleanCache,
			TrieCleanJournal:    stack.ResolvePath(config.TrieCleanCacheJournal),
			TrieCleanRejournal:  config.TrieCleanCacheRejournal,
			TrieCleanNoPrefetch: config.NoPrefetch,
			TrieDirtyLimit:      config.TrieDirtyCache,
			TrieDirtyDisabled:   config.NoPruning,
			TrieTimeLimit:       config.TrieTimeout,
			SnapshotLimit:       config.SnapshotCache,
			Preimages:           config.Preimages,
		}
	)
	// Override the chain config with provided settings.
	var overrides core.ChainOverrides
	if config.OverrideCancun != nil {
		overrides.OverrideCancun = config.OverrideCancun
	}
	if config.OverrideOptimismBedrock != nil {
		overrides.OverrideOptimismBedrock = config.OverrideOptimismBedrock
	}
	if config.OverrideOptimismRegolith != nil {
		overrides.OverrideOptimismRegolith = config.OverrideOptimismRegolith
	}
	if config.OverrideOptimism != nil {
		overrides.OverrideOptimism = config.OverrideOptimism
	}
	eth.blockchain, err = core.NewBlockChain(chainDb, cacheConfig, config.Genesis, &overrides, eth.engine, vmConfig, eth.shouldPreserve, &config.TxLookupLimit)
	if err != nil {
		return nil, err
	}
	if chainConfig := eth.blockchain.Config(); chainConfig.Optimism != nil { // config.Genesis.Config.ChainID cannot be used because it's based on CLI flags only, thus default to mainnet L1
		config.NetworkId = chainConfig.ChainID.Uint64() // optimism defaults eth network ID to chain ID
		eth.networkID = config.NetworkId
	}
	log.Info("Initialising Ethereum protocol", "network", config.NetworkId, "dbversion", dbVer)

	if eth.blockchain.Config().Optimism != nil { // Optimism Bedrock depends on Merge functionality
		eth.merger.FinalizePoS()
	}

	eth.bloomIndexer.Start(eth.blockchain)

	if config.TxPool.Journal != "" {
		config.TxPool.Journal = stack.ResolvePath(config.TxPool.Journal)
	}
	eth.txPool = txpool.NewTxPool(config.TxPool, eth.blockchain.Config(), eth.blockchain)

	// Permit the downloader to use the trie cache allowance during fast sync
	cacheLimit := cacheConfig.TrieCleanLimit + cacheConfig.TrieDirtyLimit + cacheConfig.SnapshotLimit
	if eth.handler, err = newHandler(&handlerConfig{
		Database:       chainDb,
		Chain:          eth.blockchain,
		TxPool:         eth.txPool,
		Merger:         eth.merger,
		Network:        config.NetworkId,
		Sync:           config.SyncMode,
		BloomCache:     uint64(cacheLimit),
		EventMux:       eth.eventMux,
		RequiredBlocks: config.RequiredBlocks,
		NoTxGossip:     config.RollupDisableTxPoolGossip,
	}); err != nil {
		return nil, err
	}

	eth.miner = miner.New(eth, &config.Miner, eth.blockchain.Config(), eth.EventMux(), eth.engine, eth.isLocalBlock)
	eth.miner.SetExtra(makeExtraData(config.Miner.ExtraData))

	eth.APIBackend = &EthAPIBackend{stack.Config().ExtRPCEnabled(), stack.Config().AllowUnprotectedTxs, eth, nil}
	if eth.APIBackend.allowUnprotectedTxs {
		log.Info("Unprotected transactions allowed")
	}
	gpoParams := config.GPO
	if gpoParams.Default == nil {
		gpoParams.Default = config.Miner.GasPrice
	}
	eth.APIBackend.gpo = gasprice.NewOracle(eth.APIBackend, gpoParams)

	// Setup DNS discovery iterators.
	dnsclient := dnsdisc.NewClient(dnsdisc.Config{})
	eth.ethDialCandidates, err = dnsclient.NewIterator(eth.config.EthDiscoveryURLs...)
	if err != nil {
		return nil, err
	}
	eth.snapDialCandidates, err = dnsclient.NewIterator(eth.config.SnapDiscoveryURLs...)
	if err != nil {
		return nil, err
	}

	if config.RollupSequencerHTTP != "" {
		ctx, cancel := context.WithTimeout(context.Background(), 5*time.Second)
		client, err := rpc.DialContext(ctx, config.RollupSequencerHTTP)
		cancel()
		if err != nil {
			return nil, err
		}
		eth.seqRPCService = client
	}

	if config.RollupHistoricalRPC != "" {
		ctx, cancel := context.WithTimeout(context.Background(), config.RollupHistoricalRPCTimeout)
		client, err := rpc.DialContext(ctx, config.RollupHistoricalRPC)
		cancel()
		if err != nil {
			return nil, err
		}
		eth.historicalRPCService = client
	}

	// Start the RPC service
	eth.netRPCService = ethapi.NewNetAPI(eth.p2pServer, config.NetworkId)

	// Register the backend on the node
	stack.RegisterAPIs(eth.APIs())
	stack.RegisterProtocols(eth.Protocols())
	stack.RegisterLifecycle(eth)

	// Successful startup; push a marker and check previous unclean shutdowns.
	eth.shutdownTracker.MarkStartup()

	return eth, nil
}

func makeExtraData(extra []byte) []byte {
	if len(extra) == 0 {
		// create default extradata
		extra, _ = rlp.EncodeToBytes([]interface{}{
			uint(params.OPVersionMajor<<16 | params.OPVersionMinor<<8 | params.OPVersionPatch),
			"geth",
			runtime.Version(),
			runtime.GOOS,
		})
	}
	if uint64(len(extra)) > params.MaximumExtraDataSize {
		log.Warn("Miner extra data exceed limit", "extra", hexutil.Bytes(extra), "limit", params.MaximumExtraDataSize)
		extra = nil
	}
	return extra
}

// APIs return the collection of RPC services the ethereum package offers.
// NOTE, some of these services probably need to be moved to somewhere else.
func (s *Ethereum) APIs() []rpc.API {
	apis := ethapi.GetAPIs(s.APIBackend)

	// Append any APIs exposed explicitly by the consensus engine
	apis = append(apis, s.engine.APIs(s.BlockChain())...)

	// Append all the local APIs and return
	return append(apis, []rpc.API{
		{
			Namespace: "eth",
			Service:   NewEthereumAPI(s),
		}, {
			Namespace: "miner",
			Service:   NewMinerAPI(s),
		}, {
			Namespace: "eth",
			Service:   downloader.NewDownloaderAPI(s.handler.downloader, s.eventMux),
		}, {
			Namespace: "admin",
			Service:   NewAdminAPI(s),
		}, {
			Namespace: "debug",
			Service:   NewDebugAPI(s),
		}, {
			Namespace: "net",
			Service:   s.netRPCService,
		},
	}...)
}

func (s *Ethereum) ResetWithGenesisBlock(gb *types.Block) {
	s.blockchain.ResetWithGenesisBlock(gb)
}

func (s *Ethereum) Etherbase() (eb common.Address, err error) {
	s.lock.RLock()
	etherbase := s.etherbase
	s.lock.RUnlock()

	if etherbase != (common.Address{}) {
		return etherbase, nil
	}
	return common.Address{}, errors.New("etherbase must be explicitly specified")
}

// isLocalBlock checks whether the specified block is mined
// by local miner accounts.
//
// We regard two types of accounts as local miner account: etherbase
// and accounts specified via `txpool.locals` flag.
func (s *Ethereum) isLocalBlock(header *types.Header) bool {
	author, err := s.engine.Author(header)
	if err != nil {
		log.Warn("Failed to retrieve block author", "number", header.Number.Uint64(), "hash", header.Hash(), "err", err)
		return false
	}
	// Check whether the given address is etherbase.
	s.lock.RLock()
	etherbase := s.etherbase
	s.lock.RUnlock()
	if author == etherbase {
		return true
	}
	// Check whether the given address is specified by `txpool.local`
	// CLI flag.
	for _, account := range s.config.TxPool.Locals {
		if account == author {
			return true
		}
	}
	return false
}

// shouldPreserve checks whether we should preserve the given block
// during the chain reorg depending on whether the author of block
// is a local account.
func (s *Ethereum) shouldPreserve(header *types.Header) bool {
	// The reason we need to disable the self-reorg preserving for clique
	// is it can be probable to introduce a deadlock.
	//
	// e.g. If there are 7 available signers
	//
	// r1   A
	// r2     B
	// r3       C
	// r4         D
	// r5   A      [X] F G
	// r6    [X]
	//
	// In the round5, the inturn signer E is offline, so the worst case
	// is A, F and G sign the block of round5 and reject the block of opponents
	// and in the round6, the last available signer B is offline, the whole
	// network is stuck.
	if _, ok := s.engine.(*clique.Clique); ok {
		return false
	}
	return s.isLocalBlock(header)
}

// SetEtherbase sets the mining reward address.
func (s *Ethereum) SetEtherbase(etherbase common.Address) {
	s.lock.Lock()
	s.etherbase = etherbase
	s.lock.Unlock()

	s.miner.SetEtherbase(etherbase)
}

// StartMining starts the miner with the given number of CPU threads. If mining
// is already running, this method adjust the number of threads allowed to use
// and updates the minimum price required by the transaction pool.
func (s *Ethereum) StartMining() error {
	// If the miner was not running, initialize it
	if !s.IsMining() {
		// Propagate the initial price point to the transaction pool
		s.lock.RLock()
		price := s.gasPrice
		s.lock.RUnlock()
		s.txPool.SetGasPrice(price)

		// Configure the local mining address
		eb, err := s.Etherbase()
		if err != nil {
			log.Error("Cannot start mining without etherbase", "err", err)
			return fmt.Errorf("etherbase missing: %v", err)
		}
		var cli *clique.Clique
		if c, ok := s.engine.(*clique.Clique); ok {
			cli = c
		} else if cl, ok := s.engine.(*beacon.Beacon); ok {
			if c, ok := cl.InnerEngine().(*clique.Clique); ok {
				cli = c
			}
		}
		if cli != nil {
			wallet, err := s.accountManager.Find(accounts.Account{Address: eb})
			if wallet == nil || err != nil {
				log.Error("Etherbase account unavailable locally", "err", err)
				return fmt.Errorf("signer missing: %v", err)
			}
			cli.Authorize(eb, wallet.SignData)
		}
		// If mining is started, we can disable the transaction rejection mechanism
		// introduced to speed sync times.
		s.handler.acceptTxs.Store(true)

		go s.miner.Start()
	}
	return nil
}

// StopMining terminates the miner, both at the consensus engine level as well as
// at the block creation level.
func (s *Ethereum) StopMining() {
	// Update the thread count within the consensus engine
	type threaded interface {
		SetThreads(threads int)
	}
	if th, ok := s.engine.(threaded); ok {
		th.SetThreads(-1)
	}
	// Stop the block creating itself
	s.miner.Stop()
}

func (s *Ethereum) IsMining() bool      { return s.miner.Mining() }
func (s *Ethereum) Miner() *miner.Miner { return s.miner }

func (s *Ethereum) AccountManager() *accounts.Manager  { return s.accountManager }
func (s *Ethereum) BlockChain() *core.BlockChain       { return s.blockchain }
func (s *Ethereum) TxPool() *txpool.TxPool             { return s.txPool }
func (s *Ethereum) EventMux() *event.TypeMux           { return s.eventMux }
func (s *Ethereum) Engine() consensus.Engine           { return s.engine }
func (s *Ethereum) ChainDb() ethdb.Database            { return s.chainDb }
func (s *Ethereum) IsListening() bool                  { return true } // Always listening
func (s *Ethereum) Downloader() *downloader.Downloader { return s.handler.downloader }
func (s *Ethereum) Synced() bool                       { return s.handler.acceptTxs.Load() }
func (s *Ethereum) SetSynced()                         { s.handler.acceptTxs.Store(true) }
func (s *Ethereum) ArchiveMode() bool                  { return s.config.NoPruning }
func (s *Ethereum) BloomIndexer() *core.ChainIndexer   { return s.bloomIndexer }
func (s *Ethereum) Merger() *consensus.Merger          { return s.merger }
func (s *Ethereum) SyncMode() downloader.SyncMode {
	mode, _ := s.handler.chainSync.modeAndLocalHead()
	return mode
}

// Protocols returns all the currently configured
// network protocols to start.
func (s *Ethereum) Protocols() []p2p.Protocol {
	protos := eth.MakeProtocols((*ethHandler)(s.handler), s.networkID, s.ethDialCandidates)
	if s.config.SnapshotCache > 0 {
		protos = append(protos, snap.MakeProtocols((*snapHandler)(s.handler), s.snapDialCandidates)...)
	}
	return protos
}

// Start implements node.Lifecycle, starting all internal goroutines needed by the
// Ethereum protocol implementation.
func (s *Ethereum) Start() error {
	eth.StartENRUpdater(s.blockchain, s.p2pServer.LocalNode())

	// Start the bloom bits servicing goroutines
	s.startBloomHandlers(params.BloomBitsBlocks)

	// Regularly update shutdown marker
	s.shutdownTracker.Start()

	// Figure out a max peers count based on the server limits
	maxPeers := s.p2pServer.MaxPeers
	if s.config.LightServ > 0 {
		if s.config.LightPeers >= s.p2pServer.MaxPeers {
			return fmt.Errorf("invalid peer config: light peer count (%d) >= total peer count (%d)", s.config.LightPeers, s.p2pServer.MaxPeers)
		}
		maxPeers -= s.config.LightPeers
	}
	// Start the networking layer and the light server if requested
	s.handler.Start(maxPeers)
	return nil
}

// Stop implements node.Lifecycle, terminating all internal goroutines used by the
// Ethereum protocol.
func (s *Ethereum) Stop() error {
	// Stop all the peer-related stuff first.
	s.ethDialCandidates.Close()
	s.snapDialCandidates.Close()
	s.handler.Stop()

	// Then stop everything else.
	s.bloomIndexer.Close()
	close(s.closeBloomHandler)
	s.txPool.Stop()
	s.miner.Close()
	s.blockchain.Stop()
	s.engine.Close()
	if s.seqRPCService != nil {
		s.seqRPCService.Close()
	}
	if s.historicalRPCService != nil {
		s.historicalRPCService.Close()
	}

	// Clean shutdown marker as the last thing before closing db
	s.shutdownTracker.Stop()

	s.chainDb.Close()
	s.eventMux.Stop()

	return nil
}<|MERGE_RESOLUTION|>--- conflicted
+++ resolved
@@ -24,11 +24,7 @@
 	"math/big"
 	"runtime"
 	"sync"
-<<<<<<< HEAD
-	"sync/atomic"
 	"time"
-=======
->>>>>>> e501b3b0
 
 	"github.com/ethereum/go-ethereum/accounts"
 	"github.com/ethereum/go-ethereum/common"
